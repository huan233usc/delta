--- conflicted
+++ resolved
@@ -152,13 +152,7 @@
     int minPartitionNum =
         minPartitionNumOption.isDefined()
             ? ((Number) minPartitionNumOption.get()).intValue()
-<<<<<<< HEAD
-            : sparkSession.sparkContext().defaultParallelism();
-=======
-            : sqlConf
-                .getConf(SQLConf.LEAF_NODE_DEFAULT_PARALLELISM())
-                .getOrElse(() -> sparkSession.sparkContext().defaultParallelism());
->>>>>>> b388f280
+            : sparkSession.leafNodeDefaultParallelism();
     if (minPartitionNum <= 0) {
       minPartitionNum = 1;
     }
