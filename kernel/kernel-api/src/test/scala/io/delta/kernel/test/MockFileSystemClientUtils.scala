--- conflicted
+++ resolved
@@ -43,17 +43,16 @@
     deltaVersions.map(v => FileStatus.of(FileNames.deltaFile(logPath, v), v, v * 10))
   }
 
-<<<<<<< HEAD
-  /** Checksum file status for given a version */
-  def checksumFileStatus(deltaVersion: Long): FileStatus = {
-    FileStatus.of(FileNames.checksumFile(logPath, deltaVersion).toString, 10, 10)
-=======
   /** Compaction file statuses where the timestamp = 10*version */
   def compactedFileStatuses(compactedVersions: Seq[(Long, Long)]): Seq[FileStatus] = {
     compactedVersions.map { case (s, e) =>
       FileStatus.of(FileNames.logCompactionPath(logPath, s, e).toString, s, s * 10)
     }
->>>>>>> eebda555
+  }
+
+  /** Checksum file status for given a version */
+  def checksumFileStatus(deltaVersion: Long): FileStatus = {
+    FileStatus.of(FileNames.checksumFile(logPath, deltaVersion).toString, 10, 10)
   }
 
   /** Checkpoint file statuses where the timestamp = 10*version */
