--- conflicted
+++ resolved
@@ -100,16 +100,13 @@
 
     LogSegment segment =
         new LogSegment(
-<<<<<<< HEAD
-            dataPath, endVersion, deltas, emptyList(), Optional.empty(), lastCommitTimestamp);
-=======
             dataPath,
             endVersion,
             deltas,
             Collections.emptyList(),
             Collections.emptyList(),
+            Optional.empty(),
             lastCommitTimestamp);
->>>>>>> eebda555
     CreateCheckpointIterator checkpointIterator =
         new CreateCheckpointIterator(engine, segment, minFileRetentionTimestampMillis);
     wrapEngineExceptionThrowsIO(
