/*
 * Copyright (2023) The Delta Lake Project Authors.
 *
 * Licensed under the Apache License, Version 2.0 (the "License");
 * you may not use this file except in compliance with the License.
 * You may obtain a copy of the License at
 *
 * http://www.apache.org/licenses/LICENSE-2.0
 *
 * Unless required by applicable law or agreed to in writing, software
 * distributed under the License is distributed on an "AS IS" BASIS,
 * WITHOUT WARRANTIES OR CONDITIONS OF ANY KIND, either express or implied.
 * See the License for the specific language governing permissions and
 * limitations under the License.
 */

package io.delta.kernel.internal.replay;

import static io.delta.kernel.internal.replay.LogReplayUtils.assertLogFilesBelongToTable;
import static io.delta.kernel.internal.util.Preconditions.checkArgument;
import static java.util.Arrays.asList;
import static java.util.Collections.max;

import io.delta.kernel.data.ColumnVector;
import io.delta.kernel.data.ColumnarBatch;
import io.delta.kernel.data.FilteredColumnarBatch;
import io.delta.kernel.engine.Engine;
import io.delta.kernel.expressions.Predicate;
import io.delta.kernel.internal.TableFeatures;
import io.delta.kernel.internal.actions.*;
import io.delta.kernel.internal.checkpoints.SidecarFile;
import io.delta.kernel.internal.fs.Path;
import io.delta.kernel.internal.lang.Lazy;
import io.delta.kernel.internal.metrics.ScanMetrics;
import io.delta.kernel.internal.metrics.SnapshotMetrics;
import io.delta.kernel.internal.snapshot.LogSegment;
import io.delta.kernel.internal.snapshot.SnapshotHint;
import io.delta.kernel.internal.util.DomainMetadataUtils;
import io.delta.kernel.internal.util.FileNames;
import io.delta.kernel.internal.util.Tuple2;
import io.delta.kernel.types.StringType;
import io.delta.kernel.types.StructType;
import io.delta.kernel.utils.CloseableIterator;
import java.io.IOException;
import java.io.UncheckedIOException;
import java.util.*;

/**
 * Replays a history of actions, resolving them to produce the current state of the table. The
 * protocol for resolution is as follows: - The most recent {@code AddFile} and accompanying
 * metadata for any `(path, dv id)` tuple wins. - {@code RemoveFile} deletes a corresponding
 * AddFile. A {@code RemoveFile} "corresponds" to the AddFile that matches both the parquet file URI
 * *and* the deletion vector's URI (if any). - The most recent {@code Metadata} wins. - The most
 * recent {@code Protocol} version wins. - For each `(path, dv id)` tuple, this class should always
 * output only one {@code FileAction} (either {@code AddFile} or {@code RemoveFile})
 *
 * <p>This class exposes the following public APIs - {@link #getProtocol()}: latest non-null
 * Protocol - {@link #getMetadata()}: latest non-null Metadata - {@link
 * #getAddFilesAsColumnarBatches}: return all active (not tombstoned) AddFiles as {@link
 * ColumnarBatch}s
 */
public class LogReplay {

  //////////////////////////
  // Static Schema Fields //
  //////////////////////////

  /** Read schema when searching for the latest Protocol and Metadata. */
  public static final StructType PROTOCOL_METADATA_READ_SCHEMA =
      new StructType().add("protocol", Protocol.FULL_SCHEMA).add("metaData", Metadata.FULL_SCHEMA);

  /** We don't need to read the entire RemoveFile, only the path and dv info */
  private static StructType REMOVE_FILE_SCHEMA =
      new StructType()
          .add("path", StringType.STRING, false /* nullable */)
          .add("deletionVector", DeletionVectorDescriptor.READ_SCHEMA, true /* nullable */);

  /** Read schema when searching for just the transaction identifiers */
  public static final StructType SET_TRANSACTION_READ_SCHEMA =
      new StructType().add("txn", SetTransaction.FULL_SCHEMA);

  private static StructType getAddSchema(boolean shouldReadStats) {
    return shouldReadStats ? AddFile.SCHEMA_WITH_STATS : AddFile.SCHEMA_WITHOUT_STATS;
  }

  /** Read schema when searching for just the domain metadata */
  public static final StructType DOMAIN_METADATA_READ_SCHEMA =
      new StructType().add("domainMetadata", DomainMetadata.FULL_SCHEMA);

  public static String SIDECAR_FIELD_NAME = "sidecar";
  public static String ADDFILE_FIELD_NAME = "add";
  public static String REMOVEFILE_FIELD_NAME = "remove";

  public static StructType withSidecarFileSchema(StructType schema) {
    return schema.add(SIDECAR_FIELD_NAME, SidecarFile.READ_SCHEMA);
  }

  public static boolean containsAddOrRemoveFileActions(StructType schema) {
    return schema.fieldNames().contains(ADDFILE_FIELD_NAME)
        || schema.fieldNames().contains(REMOVEFILE_FIELD_NAME);
  }

  /** Read schema when searching for all the active AddFiles */
  public static StructType getAddRemoveReadSchema(boolean shouldReadStats) {
    return new StructType()
        .add(ADDFILE_FIELD_NAME, getAddSchema(shouldReadStats))
        .add(REMOVEFILE_FIELD_NAME, REMOVE_FILE_SCHEMA);
  }

  public static int ADD_FILE_ORDINAL = 0;
  public static int ADD_FILE_PATH_ORDINAL = AddFile.SCHEMA_WITHOUT_STATS.indexOf("path");
  public static int ADD_FILE_DV_ORDINAL = AddFile.SCHEMA_WITHOUT_STATS.indexOf("deletionVector");

  public static int REMOVE_FILE_ORDINAL = 1;
  public static int REMOVE_FILE_PATH_ORDINAL = REMOVE_FILE_SCHEMA.indexOf("path");
  public static int REMOVE_FILE_DV_ORDINAL = REMOVE_FILE_SCHEMA.indexOf("deletionVector");

  ///////////////////////////////////
  // Member fields and constructor //
  ///////////////////////////////////

  private final Path dataPath;
  private final LogSegment logSegment;
  private final Tuple2<Protocol, Metadata> protocolAndMetadata;
  private final Lazy<Map<String, DomainMetadata>> domainMetadataMap;
  private final Optional<CRCInfo> currentCrcInfo;

  public LogReplay(
      Path logPath,
      Path dataPath,
      long snapshotVersion,
      Engine engine,
      LogSegment logSegment,
      Optional<SnapshotHint> snapshotHint,
      SnapshotMetrics snapshotMetrics) {

    assertLogFilesBelongToTable(logPath, logSegment.allLogFilesUnsorted());
    Tuple2<Optional<SnapshotHint>, Optional<CRCInfo>> newerSnapshotHintAndCurrentCrcInfo =
        maybeGetNewerSnapshotHintAndCurrentCrcInfo(
            engine, logSegment, snapshotHint, snapshotVersion);
    this.currentCrcInfo = newerSnapshotHintAndCurrentCrcInfo._2;
    this.dataPath = dataPath;
    this.logSegment = logSegment;
    this.protocolAndMetadata =
        snapshotMetrics.loadInitialDeltaActionsTimer.time(
            () ->
                loadTableProtocolAndMetadata(
                    engine, logSegment, newerSnapshotHintAndCurrentCrcInfo._1, snapshotVersion));
    // Lazy loading of domain metadata only when needed
    this.domainMetadataMap = new Lazy<>(() -> loadDomainMetadataMap(engine));
  }

  /////////////////
  // Public APIs //
  /////////////////

  public Protocol getProtocol() {
    return this.protocolAndMetadata._1;
  }

  public Metadata getMetadata() {
    return this.protocolAndMetadata._2;
  }

  public Optional<Long> getLatestTransactionIdentifier(Engine engine, String applicationId) {
    return loadLatestTransactionVersion(engine, applicationId);
  }

  public Map<String, DomainMetadata> getDomainMetadataMap() {
    return domainMetadataMap.get();
  }

  public long getVersion() {
    return logSegment.getVersion();
  }

  /** Returns the crc info for the current snapshot if the checksum file is read */
  public Optional<CRCInfo> getCurrentCrcInfo() {
    return currentCrcInfo;
  }

  /**
   * Returns an iterator of {@link FilteredColumnarBatch} representing all the active AddFiles in
   * the table.
   *
   * <p>Statistics are conditionally read for the AddFiles based on {@code shouldReadStats}. The
   * returned batches have schema:
   *
   * <ol>
   *   <li>name: {@code add}
   *       <p>type: {@link AddFile#SCHEMA_WITH_STATS} if {@code shouldReadStats=true}, otherwise
   *       {@link AddFile#SCHEMA_WITHOUT_STATS}
   * </ol>
   */
  public CloseableIterator<FilteredColumnarBatch> getAddFilesAsColumnarBatches(
      Engine engine,
      boolean shouldReadStats,
      Optional<Predicate> checkpointPredicate,
      ScanMetrics scanMetrics) {
    final CloseableIterator<ActionWrapper> addRemoveIter =
        new ActionsIterator(
            engine,
            logSegment.allLogFilesReversed(),
            getAddRemoveReadSchema(shouldReadStats),
            checkpointPredicate);
    return new ActiveAddFilesIterator(engine, addRemoveIter, dataPath, scanMetrics);
  }

  ////////////////////
  // Helper Methods //
  ////////////////////

  /**
   * Returns the latest Protocol and Metadata from the delta files in the `logSegment`. Does *not*
   * validate that this delta-kernel connector understands the table at that protocol.
   *
   * <p>Uses the `snapshotHint` to bound how many delta files it reads. i.e. we only need to read
   * delta files newer than the hint to search for any new P & M. If we don't find them, we can just
   * use the P and/or M from the hint.
   */
  protected Tuple2<Protocol, Metadata> loadTableProtocolAndMetadata(
      Engine engine,
      LogSegment logSegment,
      Optional<SnapshotHint> snapshotHint,
      long snapshotVersion) {

    // Exit early if the hint already has the info we need.
    if (snapshotHint.isPresent() && snapshotHint.get().getVersion() == snapshotVersion) {
      return new Tuple2<>(snapshotHint.get().getProtocol(), snapshotHint.get().getMetadata());
    }

<<<<<<< HEAD
    // Snapshot hit is not use-able in this case for determine the lower bound.
    if (snapshotHint.isPresent() && snapshotHint.get().getVersion() > snapshotVersion) {
      snapshotHint = Optional.empty();
    }

    long crcReadLowerBound =
        max(
            asList(
                // Prefer reading hint over CRC, so start listing from hint's version + 1.
                snapshotHint.map(SnapshotHint::getVersion).orElse(0L) + 1,
                logSegment.getCheckpointVersionOpt().orElse(0L),
                // Only find the CRC within 100 versions.
                snapshotVersion - 100));
    Optional<CRCInfo> crcInfoOpt =
        logSegment
            .getLatestChecksum()
            .flatMap(
                checksum -> {
                  if (FileNames.getFileVersion(new Path(checksum.getPath())) < crcReadLowerBound) {
                    return Optional.empty();
                  }
                  return ChecksumReader.getCRCInfo(engine, checksum);
                });

    if (crcInfoOpt.isPresent()) {
      CRCInfo crcInfo = crcInfoOpt.get();
      if (crcInfo.getVersion() == snapshotVersion) {
        // CRC is related to the desired snapshot version. Load protocol and metadata from CRC.
        return new Tuple2<>(crcInfo.getProtocol(), crcInfo.getMetadata());
      }
      checkArgument(
          crcInfo.getVersion() >= crcReadLowerBound && crcInfo.getVersion() <= snapshotVersion);
      // We found a CRCInfo of a version (a) older than the one we are looking for (snapshotVersion)
      // but (b) newer than the current hint. Use this CRCInfo to create a new hint
      snapshotHint =
          Optional.of(
              new SnapshotHint(crcInfo.getVersion(), crcInfo.getProtocol(), crcInfo.getMetadata()));
    }

=======
>>>>>>> 685379c8
    Protocol protocol = null;
    Metadata metadata = null;

    try (CloseableIterator<ActionWrapper> reverseIter =
        new ActionsIterator(
            engine,
            logSegment.allLogFilesReversed(),
            PROTOCOL_METADATA_READ_SCHEMA,
            Optional.empty())) {
      while (reverseIter.hasNext()) {
        final ActionWrapper nextElem = reverseIter.next();
        final long version = nextElem.getVersion();

        // Load this lazily (as needed). We may be able to just use the hint.
        ColumnarBatch columnarBatch = null;

        if (protocol == null) {
          columnarBatch = nextElem.getColumnarBatch();
          assert (columnarBatch.getSchema().equals(PROTOCOL_METADATA_READ_SCHEMA));

          final ColumnVector protocolVector = columnarBatch.getColumnVector(0);

          for (int i = 0; i < protocolVector.getSize(); i++) {
            if (!protocolVector.isNullAt(i)) {
              protocol = Protocol.fromColumnVector(protocolVector, i);

              if (metadata != null) {
                // Stop since we have found the latest Protocol and Metadata.
                return new Tuple2<>(protocol, metadata);
              }

              break; // We just found the protocol, exit this for-loop
            }
          }
        }

        if (metadata == null) {
          if (columnarBatch == null) {
            columnarBatch = nextElem.getColumnarBatch();
            assert (columnarBatch.getSchema().equals(PROTOCOL_METADATA_READ_SCHEMA));
          }
          final ColumnVector metadataVector = columnarBatch.getColumnVector(1);

          for (int i = 0; i < metadataVector.getSize(); i++) {
            if (!metadataVector.isNullAt(i)) {
              metadata = Metadata.fromColumnVector(metadataVector, i);

              if (protocol != null) {
                // Stop since we have found the latest Protocol and Metadata.
                TableFeatures.validateReadSupportedTable(
                    protocol, dataPath.toString(), Optional.of(metadata));
                return new Tuple2<>(protocol, metadata);
              }

              break; // We just found the metadata, exit this for-loop
            }
          }
        }

        // Since we haven't returned, at least one of P or M is null.
        // Note: Suppose the hint is at version N. We check the hint eagerly at N + 1 so
        // that we don't read or open any files at version N.
        if (snapshotHint.isPresent() && version == snapshotHint.get().getVersion() + 1) {
          if (protocol == null) {
            protocol = snapshotHint.get().getProtocol();
          }
          if (metadata == null) {
            metadata = snapshotHint.get().getMetadata();
          }
          return new Tuple2<>(protocol, metadata);
        }
      }
    } catch (IOException ex) {
      throw new RuntimeException("Could not close iterator", ex);
    }

    if (protocol == null) {
      throw new IllegalStateException(
          String.format("No protocol found at version %s", logSegment.getVersion()));
    }

    throw new IllegalStateException(
        String.format("No metadata found at version %s", logSegment.getVersion()));
  }

  private Optional<Long> loadLatestTransactionVersion(Engine engine, String applicationId) {
    try (CloseableIterator<ActionWrapper> reverseIter =
        new ActionsIterator(
            engine,
            logSegment.allLogFilesReversed(),
            SET_TRANSACTION_READ_SCHEMA,
            Optional.empty())) {
      while (reverseIter.hasNext()) {
        final ColumnarBatch columnarBatch = reverseIter.next().getColumnarBatch();
        assert (columnarBatch.getSchema().equals(SET_TRANSACTION_READ_SCHEMA));

        final ColumnVector txnVector = columnarBatch.getColumnVector(0);
        for (int rowId = 0; rowId < txnVector.getSize(); rowId++) {
          if (!txnVector.isNullAt(rowId)) {
            SetTransaction txn = SetTransaction.fromColumnVector(txnVector, rowId);
            if (txn != null && applicationId.equals(txn.getAppId())) {
              return Optional.of(txn.getVersion());
            }
          }
        }
      }
    } catch (IOException ex) {
      throw new RuntimeException("Failed to fetch the transaction identifier", ex);
    }

    return Optional.empty();
  }

  /**
   * Retrieves a map of domainName to {@link DomainMetadata} from the log files.
   *
   * <p>Loading domain metadata requires an additional round of log replay so this is done lazily
   * only when domain metadata is requested. We might want to merge this into {@link
   * #loadTableProtocolAndMetadata}.
   *
   * @param engine The engine used to process the log files.
   * @return A map where the keys are domain names and the values are the corresponding {@link
   *     DomainMetadata} objects.
   * @throws UncheckedIOException if an I/O error occurs while closing the iterator.
   */
  private Map<String, DomainMetadata> loadDomainMetadataMap(Engine engine) {
    try (CloseableIterator<ActionWrapper> reverseIter =
        new ActionsIterator(
            engine,
            logSegment.allLogFilesReversed(),
            DOMAIN_METADATA_READ_SCHEMA,
            Optional.empty() /* checkpointPredicate */)) {
      Map<String, DomainMetadata> domainMetadataMap = new HashMap<>();
      while (reverseIter.hasNext()) {
        final ColumnarBatch columnarBatch = reverseIter.next().getColumnarBatch();
        assert (columnarBatch.getSchema().equals(DOMAIN_METADATA_READ_SCHEMA));

        final ColumnVector dmVector = columnarBatch.getColumnVector(0);

        // We are performing a reverse log replay. This function ensures that only the first
        // encountered domain metadata for each domain is added to the map.
        DomainMetadataUtils.populateDomainMetadataMap(dmVector, domainMetadataMap);
      }
      return domainMetadataMap;
    } catch (IOException ex) {
      throw new UncheckedIOException("Could not close iterator", ex);
    }
  }

  /**
   * Calculates the latest snapshot hint before or at the current snapshot version, returns the
   * CRCInfo if checksum file at the current version is read
   */
  private Tuple2<Optional<SnapshotHint>, Optional<CRCInfo>>
      maybeGetNewerSnapshotHintAndCurrentCrcInfo(
          Engine engine,
          LogSegment logSegment,
          Optional<SnapshotHint> snapshotHint,
          long snapshotVersion) {

    // Snapshot hint's version is current.
    if (snapshotHint.isPresent() && snapshotHint.get().getVersion() == snapshotVersion) {
      return new Tuple2<>(snapshotHint, Optional.empty());
    }

    // Ignore the snapshot hint whose version is larger.
    if (snapshotHint.isPresent() && snapshotHint.get().getVersion() > snapshotVersion) {
      snapshotHint = Optional.empty();
    }

    long crcSearchLowerBound =
        max(
            asList(
                // Prefer reading hint over CRC, so start listing from hint's version + 1,
                // if hint is not present, list from version 0.
                snapshotHint.map(SnapshotHint::getVersion).orElse(-1L) + 1,
                logSegment.getCheckpointVersionOpt().orElse(0L),
                // Only find the CRC within 100 versions.
                snapshotVersion - 100,
                0L));
    Optional<CRCInfo> crcInfoOpt =
        ChecksumReader.getCRCInfo(
            engine, logSegment.getLogPath(), snapshotVersion, crcSearchLowerBound);
    if (!crcInfoOpt.isPresent()) {
      return new Tuple2<>(snapshotHint, Optional.empty());
    }
    CRCInfo crcInfo = crcInfoOpt.get();
    checkArgument(
        crcInfo.getVersion() >= crcSearchLowerBound && crcInfo.getVersion() <= snapshotVersion);
    // We found a CRCInfo of a version (a) older than the one we are looking for (snapshotVersion)
    // but (b) newer than the current hint. Use this CRCInfo to create a new hint, and return this
    // crc info if it matches the current version.
    return new Tuple2<>(
        Optional.of(SnapshotHint.fromCrcInfo(crcInfo)),
        crcInfo.getVersion() == snapshotVersion ? crcInfoOpt : Optional.empty());
  }
}<|MERGE_RESOLUTION|>--- conflicted
+++ resolved
@@ -229,48 +229,6 @@
       return new Tuple2<>(snapshotHint.get().getProtocol(), snapshotHint.get().getMetadata());
     }
 
-<<<<<<< HEAD
-    // Snapshot hit is not use-able in this case for determine the lower bound.
-    if (snapshotHint.isPresent() && snapshotHint.get().getVersion() > snapshotVersion) {
-      snapshotHint = Optional.empty();
-    }
-
-    long crcReadLowerBound =
-        max(
-            asList(
-                // Prefer reading hint over CRC, so start listing from hint's version + 1.
-                snapshotHint.map(SnapshotHint::getVersion).orElse(0L) + 1,
-                logSegment.getCheckpointVersionOpt().orElse(0L),
-                // Only find the CRC within 100 versions.
-                snapshotVersion - 100));
-    Optional<CRCInfo> crcInfoOpt =
-        logSegment
-            .getLatestChecksum()
-            .flatMap(
-                checksum -> {
-                  if (FileNames.getFileVersion(new Path(checksum.getPath())) < crcReadLowerBound) {
-                    return Optional.empty();
-                  }
-                  return ChecksumReader.getCRCInfo(engine, checksum);
-                });
-
-    if (crcInfoOpt.isPresent()) {
-      CRCInfo crcInfo = crcInfoOpt.get();
-      if (crcInfo.getVersion() == snapshotVersion) {
-        // CRC is related to the desired snapshot version. Load protocol and metadata from CRC.
-        return new Tuple2<>(crcInfo.getProtocol(), crcInfo.getMetadata());
-      }
-      checkArgument(
-          crcInfo.getVersion() >= crcReadLowerBound && crcInfo.getVersion() <= snapshotVersion);
-      // We found a CRCInfo of a version (a) older than the one we are looking for (snapshotVersion)
-      // but (b) newer than the current hint. Use this CRCInfo to create a new hint
-      snapshotHint =
-          Optional.of(
-              new SnapshotHint(crcInfo.getVersion(), crcInfo.getProtocol(), crcInfo.getMetadata()));
-    }
-
-=======
->>>>>>> 685379c8
     Protocol protocol = null;
     Metadata metadata = null;
 
@@ -442,18 +400,24 @@
     }
 
     long crcSearchLowerBound =
-        max(
-            asList(
-                // Prefer reading hint over CRC, so start listing from hint's version + 1,
-                // if hint is not present, list from version 0.
-                snapshotHint.map(SnapshotHint::getVersion).orElse(-1L) + 1,
-                logSegment.getCheckpointVersionOpt().orElse(0L),
-                // Only find the CRC within 100 versions.
-                snapshotVersion - 100,
-                0L));
+            max(
+                    asList(
+                            // Prefer reading hint over CRC, so start listing from hint's version + 1.
+                            snapshotHint.map(SnapshotHint::getVersion).orElse(0L) + 1,
+                            logSegment.getCheckpointVersionOpt().orElse(0L),
+                            // Only find the CRC within 100 versions.
+                            snapshotVersion - 100));
     Optional<CRCInfo> crcInfoOpt =
-        ChecksumReader.getCRCInfo(
-            engine, logSegment.getLogPath(), snapshotVersion, crcSearchLowerBound);
+            logSegment
+                    .getLatestChecksum()
+                    .flatMap(
+                            checksum -> {
+                              if (FileNames.getFileVersion(new Path(checksum.getPath())) < crcReadLowerBound) {
+                                return Optional.empty();
+                              }
+                              return ChecksumReader.getCRCInfo(engine, checksum);
+                            });
+
     if (!crcInfoOpt.isPresent()) {
       return new Tuple2<>(snapshotHint, Optional.empty());
     }
