/*
 * Copyright (2025) The Delta Lake Project Authors.
 *
 * Licensed under the Apache License, Version 2.0 (the "License");
 * you may not use this file except in compliance with the License.
 * You may obtain a copy of the License at
 *
 * http://www.apache.org/licenses/LICENSE-2.0
 *
 * Unless required by applicable law or agreed to in writing, software
 * distributed under the License is distributed on an "AS IS" BASIS,
 * WITHOUT WARRANTIES OR CONDITIONS OF ANY KIND, either express or implied.
 * See the License for the specific language governing permissions and
 * limitations under the License.
 */
package io.delta.kernel.defaults.metrics

import java.io.File
import java.util.{Objects, Optional}

import io.delta.golden.GoldenTableUtils.goldenTablePath
import io.delta.kernel._
import io.delta.kernel.engine._
import io.delta.kernel.internal.fs.Path
import io.delta.kernel.internal.metrics.Timer
import io.delta.kernel.internal.util.FileNames
import io.delta.kernel.metrics.SnapshotReport

import org.scalatest.funsuite.AnyFunSuite

class SnapshotReportSuite extends AnyFunSuite with MetricsReportTestUtils {

  case class SnapshotReportExpectations(
      expectedReportCount: Int,
      expectException: Boolean,
      expectedVersion: Optional[Long],
      expectedCheckpointVersion: Optional[Long],
      expectedProvidedTimestamp: Optional[Long],
      expectNonEmptyTimestampToVersionResolutionDuration: Boolean = false,
      expectNonZeroLoadProtocolAndMetadataDuration: Boolean = true,
      expectNonZeroBuildLogSegmentDuration: Boolean = true,
      expectNonZeroDurationToGetCrcInfo: Boolean = true,
      expectNonZeroListingBuildLogSegment: Boolean = true)

  /**
   * Given a function [[f]] that generates a snapshot from a [[Table]], runs [[f]] and looks for
   * a generated [[SnapshotReport]]. Times and returns the duration it takes to run [[f]].
   * Uses a custom engine to collect emitted metrics reports. If more than one report is
   * generated (e.g. during timestamp-based time travel), only the last one is returned.
   *
   * @param f function to generate a snapshot from a [[Table]] and engine
   * @param path path of the table to query
   * @param expectedReportCount the expected number of [[SnapshotReport]]s to be generated. This
   *                            can be greater than 1 for timestamp-based time travel queries.
   * @param expectException whether we expect [[f]] to throw an exception, which if so, is caught
   *                        and returned with the other results
   * @returns (SnapshotReport, durationToRunF, ExceptionIfThrown)
   */
  def getSnapshotReport(
      f: (Table, Engine) => Snapshot,
      path: String,
      expectedReportCount: Int,
      expectException: Boolean): (SnapshotReport, Long, Option[Exception]) = {
    val timer = new Timer()

    val (metricsReports, exception) = collectMetricsReports(
      engine => {
        val table = Table.forPath(engine, path)
        timer.time(() => f(table, engine)) // Time the actual operation
      },
      expectException)

    val snapshotReports = metricsReports.filter(_.isInstanceOf[SnapshotReport])
    assert(
      snapshotReports.length == expectedReportCount,
      s"Expected exactly $expectedReportCount SnapshotReport")
    (snapshotReports.last.asInstanceOf[SnapshotReport], timer.totalDurationNs(), exception)
  }

  /**
   * Given a table path and a function [[f]] to generate a snapshot, runs [[f]] and collects the
   * generated [[SnapshotReport]]. Checks that the report is as expected.
   *
   * @param f function to generate a snapshot from a [[Table]] and engine
   * @param path table path to query from
   * @param expectations encapsulates all the expected values and behaviors for the snapshot report.
   *                     See [[SnapshotReportExpectations]] for detailed parameter descriptions.
   */
  def checkSnapshotReport(
      f: (Table, Engine) => Snapshot,
      path: String,
      expectations: SnapshotReportExpectations): Unit = {

    val (snapshotReport, duration, exception) =
      getSnapshotReport(f, path, expectations.expectedReportCount, expectations.expectException)

    // Verify contents
    assert(snapshotReport.getTablePath == defaultEngine.getFileSystemClient.resolvePath(path))
    assert(snapshotReport.getOperationType == "Snapshot")
    exception match {
      case Some(e) =>
        assert(snapshotReport.getException().isPresent &&
          Objects.equals(snapshotReport.getException().get(), e))
      case None => assert(!snapshotReport.getException().isPresent)
    }
    assert(snapshotReport.getReportUUID != null)
    assert(
      Objects.equals(snapshotReport.getVersion, expectations.expectedVersion),
      s"Expected version ${expectations.expectedVersion} found ${snapshotReport.getVersion}")
    assert(
      Objects.equals(
        snapshotReport.getCheckpointVersion,
        expectations.expectedCheckpointVersion),
      s"Expected checkpoint version ${expectations.expectedCheckpointVersion}, found " +
        s"${snapshotReport.getCheckpointVersion}")
    assert(Objects.equals(
      snapshotReport.getProvidedTimestamp,
      expectations.expectedProvidedTimestamp))

    // Since we cannot know the actual durations of these we sanity check that they are > 0 and
    // less than the total operation duration whenever they are expected to be non-zero/non-empty
<<<<<<< HEAD
    val metrics = snapshotReport.getSnapshotMetrics

=======

    val metrics = snapshotReport.getSnapshotMetrics

    // ===== Metric: getLoadSnapshotTotalDurationNs =====
    if (!expectations.expectException) {
      assert(metrics.getLoadSnapshotTotalDurationNs > 0)
      assert(metrics.getLoadSnapshotTotalDurationNs <= duration)
    } else {
      assert(metrics.getLoadSnapshotTotalDurationNs >= 0)
    }

>>>>>>> b0f8e7c0
    // ===== Metric: getTimestampToVersionResolutionDurationNs =====
    if (expectations.expectNonEmptyTimestampToVersionResolutionDuration) {
      assert(metrics.getTimestampToVersionResolutionDurationNs.isPresent)
      assert(metrics.getTimestampToVersionResolutionDurationNs.get > 0)
<<<<<<< HEAD
      assert(metrics.getTimestampToVersionResolutionDurationNs.get <
        duration)
=======
      assert(metrics.getTimestampToVersionResolutionDurationNs.get < duration)
      assert(metrics.getTimestampToVersionResolutionDurationNs.get <=
        metrics.getLoadSnapshotTotalDurationNs)
>>>>>>> b0f8e7c0
    } else {
      assert(!metrics.getTimestampToVersionResolutionDurationNs.isPresent)
    }

    // ===== Metric: getLoadInitialDeltaActionsDurationNs =====
    if (expectations.expectNonZeroLoadProtocolAndMetadataDuration) {
      assert(metrics.getLoadInitialDeltaActionsDurationNs > 0)
      assert(metrics.getLoadInitialDeltaActionsDurationNs < duration)
<<<<<<< HEAD
=======
      assert(metrics.getLoadInitialDeltaActionsDurationNs <= metrics.getLoadSnapshotTotalDurationNs)
>>>>>>> b0f8e7c0
    } else {
      assert(metrics.getLoadInitialDeltaActionsDurationNs == 0)
    }

    // ===== Metric: getTimeToBuildLogSegmentForVersionNs =====
    if (expectations.expectNonZeroBuildLogSegmentDuration) {
      assert(metrics.getTimeToBuildLogSegmentForVersionNs > 0)
      assert(metrics.getTimeToBuildLogSegmentForVersionNs < duration)
<<<<<<< HEAD
=======
      assert(metrics.getTimeToBuildLogSegmentForVersionNs <= metrics.getLoadSnapshotTotalDurationNs)
>>>>>>> b0f8e7c0
    } else {
      assert(metrics.getTimeToBuildLogSegmentForVersionNs == 0)
    }

    // ===== Metric: getDurationToGetCrcInfoNs =====
    if (expectations.expectNonZeroDurationToGetCrcInfo) {
      assert(metrics.getDurationToGetCrcInfoNs > 0)
      assert(metrics.getDurationToGetCrcInfoNs < duration)
<<<<<<< HEAD
    } else {
      assert(metrics.getDurationToGetCrcInfoNs == 0)
    }

    // ===== Metric: loadLogSegmentCloudListCallCount =====
    if (expectations.expectNonZeroListingBuildLogSegment) {
      assert(metrics.loadLogSegmentCloudListCallCount() > 0)
    } else {
      assert(metrics.loadLogSegmentCloudListCallCount() == 0)
=======
      assert(metrics.getDurationToGetCrcInfoNs <= metrics.getLoadSnapshotTotalDurationNs)
    } else {
      assert(metrics.getDurationToGetCrcInfoNs == 0)
>>>>>>> b0f8e7c0
    }
  }

  test("SnapshotReport valid queries - no checkpoint") {
    withTempDir { tempDir =>
      val path = tempDir.getCanonicalPath

      // Set up delta table with version 0, 1
      spark.range(10).write.format("delta").mode("append").save(path)
      val version0timestamp = System.currentTimeMillis
      // Since filesystem modification time might be truncated to the second, we sleep to make sure
      // the next commit is after this timestamp
      Thread.sleep(1000)
      spark.range(10).write.format("delta").mode("append").save(path)

      // Test getLatestSnapshot
      checkSnapshotReport(
        (table, engine) => table.getLatestSnapshot(engine),
        path,
        SnapshotReportExpectations(
          expectedReportCount = 1,
          expectException = false,
          expectedVersion = Optional.of(1),
          expectedCheckpointVersion = Optional.empty(),
          expectedProvidedTimestamp = Optional.empty() // No time travel by timestamp
        ))

      // Test getSnapshotAsOfVersion
      checkSnapshotReport(
        (table, engine) => table.getSnapshotAsOfVersion(engine, 0),
        path,
        SnapshotReportExpectations(
          expectedReportCount = 1,
          expectException = false,
          expectedVersion = Optional.of(0),
          expectedCheckpointVersion = Optional.empty(),
          expectedProvidedTimestamp = Optional.empty() // No time travel by timestamp
        ))

      // Test getSnapshotAsOfTimestamp
      checkSnapshotReport(
        (table, engine) => table.getSnapshotAsOfTimestamp(engine, version0timestamp),
        path,
        SnapshotReportExpectations(
          expectedReportCount = 2,
          expectException = false,
          expectedVersion = Optional.of(0),
          expectedCheckpointVersion = Optional.empty(),
          expectedProvidedTimestamp = Optional.of(version0timestamp),
          expectNonEmptyTimestampToVersionResolutionDuration = true))
    }
  }

  test("SnapshotReport valid queries - with checkpoint") {
    withTempDir { tempDir =>
      val path = tempDir.getCanonicalPath

      // Set up delta table with version 0 to 11 with checkpoint at version 10
      (0 until 11).foreach(_ =>
        spark.range(10).write.format("delta").mode("append").save(path))

      val version11timestamp = System.currentTimeMillis
      // Since filesystem modification time might be truncated to the second, we sleep to make sure
      // the next commit is after this timestamp
      Thread.sleep(1000)
      // create version 11
      spark.range(10).write.format("delta").mode("append").save(path)

      // Test getLatestSnapshot
      checkSnapshotReport(
        (table, engine) => table.getLatestSnapshot(engine),
        path,
        SnapshotReportExpectations(
          expectedReportCount = 1,
          expectException = false,
          expectedVersion = Optional.of(11),
          expectedCheckpointVersion = Optional.of(10),
          expectedProvidedTimestamp = Optional.empty() // No time travel by timestamp
        ))

      // Test getSnapshotAsOfVersion
      checkSnapshotReport(
        (table, engine) => table.getSnapshotAsOfVersion(engine, 11),
        path,
        SnapshotReportExpectations(
          expectedReportCount = 1,
          expectException = false,
          expectedVersion = Optional.of(11),
          expectedCheckpointVersion = Optional.of(10),
          expectedProvidedTimestamp = Optional.empty() // No time travel by timestamp
        ))

      // Test getSnapshotAsOfTimestamp
      checkSnapshotReport(
        (table, engine) => table.getSnapshotAsOfTimestamp(engine, version11timestamp),
        path,
        SnapshotReportExpectations(
          expectedReportCount = 2,
          expectException = false,
          expectedVersion = Optional.of(10),
          expectedCheckpointVersion = Optional.of(10),
          expectedProvidedTimestamp = Optional.of(version11timestamp),
          expectNonEmptyTimestampToVersionResolutionDuration = true))
    }
  }

  test("Snapshot report - invalid time travel parameters") {
    withTempDir { tempDir =>
      val path = tempDir.getCanonicalPath

      // Set up delta table with version 0
      spark.range(10).write.format("delta").mode("append").save(path)

      // Test getSnapshotAsOfVersion with version 1 (does not exist)
      // This fails during log segment building
      checkSnapshotReport(
        (table, engine) => table.getSnapshotAsOfVersion(engine, 1),
        path,
        SnapshotReportExpectations(
          expectedReportCount = 1,
          expectException = true,
          expectedVersion = Optional.of(1),
          expectedCheckpointVersion = Optional.empty(),
          expectedProvidedTimestamp = Optional.empty(), // No time travel by timestamp
          expectNonZeroLoadProtocolAndMetadataDuration = false,
          expectNonZeroDurationToGetCrcInfo = false))

      // Test getSnapshotAsOfTimestamp with timestamp=0 (does not exist)
      // This fails during timestamp -> version resolution
      checkSnapshotReport(
        (table, engine) => table.getSnapshotAsOfTimestamp(engine, 0),
        path,
        SnapshotReportExpectations(
          expectedReportCount = 2,
          expectException = true,
          expectedVersion = Optional.empty(),
          expectedCheckpointVersion = Optional.empty(),
          expectedProvidedTimestamp = Optional.of(0),
          expectNonEmptyTimestampToVersionResolutionDuration = true,
          expectNonZeroLoadProtocolAndMetadataDuration = false,
          expectNonZeroBuildLogSegmentDuration = false,
          expectNonZeroDurationToGetCrcInfo = false,
          expectNonZeroListingBuildLogSegment = false))

      // Test getSnapshotAsOfTimestamp with timestamp=currentTime (does not exist)
      // This fails during timestamp -> version resolution
      val currentTimeMillis = System.currentTimeMillis
      checkSnapshotReport(
        (table, engine) => table.getSnapshotAsOfTimestamp(engine, currentTimeMillis),
        path,
        SnapshotReportExpectations(
          expectedReportCount = 2,
          expectException = true,
          expectedVersion = Optional.empty(),
          expectedCheckpointVersion = Optional.empty(),
          expectedProvidedTimestamp = Optional.of(currentTimeMillis),
          expectNonEmptyTimestampToVersionResolutionDuration = true,
          expectNonZeroLoadProtocolAndMetadataDuration = false,
          expectNonZeroBuildLogSegmentDuration = false,
          expectNonZeroDurationToGetCrcInfo = false,
          expectNonZeroListingBuildLogSegment = false))
    }
  }

  test("Snapshot report - table does not exist") {
    withTempDir { tempDir =>
      // This fails during either log segment building or timestamp -> version resolution
      val path = tempDir.getCanonicalPath

      // Test getLatestSnapshot
      checkSnapshotReport(
        (table, engine) => table.getLatestSnapshot(engine),
        path,
        SnapshotReportExpectations(
          expectedReportCount = 1,
          expectException = true,
          expectedVersion = Optional.empty(),
          expectedCheckpointVersion = Optional.empty(),
          expectedProvidedTimestamp = Optional.empty(), // No time travel by timestamp
          expectNonZeroLoadProtocolAndMetadataDuration = false,
          expectNonZeroDurationToGetCrcInfo = false))

      // Test getSnapshotAsOfVersion
      checkSnapshotReport(
        (table, engine) => table.getSnapshotAsOfVersion(engine, 0),
        path,
        SnapshotReportExpectations(
          expectedReportCount = 1,
          expectException = true,
          expectedVersion = Optional.of(0),
          expectedCheckpointVersion = Optional.empty(),
          expectedProvidedTimestamp = Optional.empty(), // No time travel by timestamp
          expectNonZeroLoadProtocolAndMetadataDuration = false,
          expectNonZeroDurationToGetCrcInfo = false))

      // Test getSnapshotAsOfTimestamp
      checkSnapshotReport(
        (table, engine) => table.getSnapshotAsOfTimestamp(engine, 1000),
        path,
        SnapshotReportExpectations(
          expectedReportCount = 1,
          expectException = true,
          expectedVersion = Optional.empty(),
          expectedCheckpointVersion = Optional.empty(),
          // Query will fail before timestamp -> version resolution. The failure
          // will happen when `getLatestSnapshot` is called.
          expectedProvidedTimestamp = Optional.empty(),
          expectNonZeroLoadProtocolAndMetadataDuration = false,
          // It will first build a lastest snapshot, and a logSegment is built there.
          expectNonZeroBuildLogSegmentDuration = true,
          expectNonZeroDurationToGetCrcInfo = false))
    }
  }

  test("Snapshot report - log is corrupted") {
    withTempDir { tempDir =>
      val path = tempDir.getCanonicalPath
      // Set up table with non-contiguous version (0, 2) which will fail during log segment building
      // for all the following queries
      (0 until 3).foreach(_ =>
        spark.range(3).write.format("delta").mode("append").save(path))
      assert(
        new File(FileNames.deltaFile(new Path(tempDir.getCanonicalPath, "_delta_log"), 1)).delete())

      // Test getLatestSnapshot
      checkSnapshotReport(
        (table, engine) => table.getLatestSnapshot(engine),
        path,
        SnapshotReportExpectations(
          expectedReportCount = 1,
          expectException = true,
          expectedVersion = Optional.empty(),
          expectedCheckpointVersion = Optional.empty(),
          expectedProvidedTimestamp = Optional.empty(), // No time travel by timestamp
          expectNonZeroLoadProtocolAndMetadataDuration = false,
          expectNonZeroDurationToGetCrcInfo = false))

      // Test getSnapshotAsOfVersion
      checkSnapshotReport(
        (table, engine) => table.getSnapshotAsOfVersion(engine, 2),
        path,
        SnapshotReportExpectations(
          expectedReportCount = 1,
          expectException = true,
          expectedVersion = Optional.of(2),
          expectedCheckpointVersion = Optional.empty(),
          expectedProvidedTimestamp = Optional.empty(), // No time travel by timestamp
          expectNonZeroLoadProtocolAndMetadataDuration = false,
          expectNonZeroDurationToGetCrcInfo = false))

      // Test getSnapshotAsOfTimestamp
      val version2Timestamp = new File(
        FileNames.deltaFile(new Path(tempDir.getCanonicalPath, "_delta_log"), 2)).lastModified()
      checkSnapshotReport(
        (table, engine) => table.getSnapshotAsOfTimestamp(engine, version2Timestamp),
        tempDir.getCanonicalPath,
        SnapshotReportExpectations(
          expectedReportCount = 1,
          expectException = true,
          // Query will fail before timestamp -> version resolution. The failure
          // will happen when `getLatestSnapshot` is called.
          expectedVersion = Optional.empty(),
          expectedCheckpointVersion = Optional.empty(),
          expectedProvidedTimestamp = Optional.empty(),
          expectNonZeroLoadProtocolAndMetadataDuration = false,
          expectNonZeroDurationToGetCrcInfo = false))
    }
  }

  test("Snapshot report - missing metadata") {
    // This fails during P&M loading for all of the following queries
    val path = goldenTablePath("deltalog-state-reconstruction-without-metadata")

    // Test getLatestSnapshot
    checkSnapshotReport(
      (table, engine) => table.getLatestSnapshot(engine),
      path,
      SnapshotReportExpectations(
        expectedReportCount = 1,
        expectException = true,
        expectedVersion = Optional.of(0),
        expectedCheckpointVersion = Optional.empty(),
        expectedProvidedTimestamp = Optional.empty(), // No time travel by timestamp
        // No CRC for golden table
        expectNonZeroDurationToGetCrcInfo = false))

    // Test getSnapshotAsOfVersion
    checkSnapshotReport(
      (table, engine) => table.getSnapshotAsOfVersion(engine, 0),
      path,
      SnapshotReportExpectations(
        expectedReportCount = 1,
        expectException = true,
        expectedVersion = Optional.of(0),
        expectedCheckpointVersion = Optional.empty(),
        expectedProvidedTimestamp = Optional.empty(), // No time travel by timestamp
        // No CRC for golden table
        expectNonZeroDurationToGetCrcInfo = false))

    // Test getSnapshotAsOfTimestamp
    // We use the timestamp of version 0
    val version0Timestamp = new File(FileNames.deltaFile(new Path(path, "_delta_log"), 0))
      .lastModified()
    checkSnapshotReport(
      (table, engine) => table.getSnapshotAsOfTimestamp(engine, version0Timestamp),
      path,
      SnapshotReportExpectations(
        expectedReportCount = 1,
        expectException = true,
        // Query will fail before timestamp -> version resolution. The failure
        // will happen when `getLatestSnapshot` is called.
        expectedVersion = Optional.of(0),
        expectedCheckpointVersion = Optional.empty(),
        expectedProvidedTimestamp = Optional.empty(),
        // This is due to the `getLatestSnapshot` call
        expectNonZeroLoadProtocolAndMetadataDuration = true,
        // No CRC for golden table
        expectNonZeroDurationToGetCrcInfo = false))
  }
}<|MERGE_RESOLUTION|>--- conflicted
+++ resolved
@@ -119,10 +119,6 @@
 
     // Since we cannot know the actual durations of these we sanity check that they are > 0 and
     // less than the total operation duration whenever they are expected to be non-zero/non-empty
-<<<<<<< HEAD
-    val metrics = snapshotReport.getSnapshotMetrics
-
-=======
 
     val metrics = snapshotReport.getSnapshotMetrics
 
@@ -134,19 +130,13 @@
       assert(metrics.getLoadSnapshotTotalDurationNs >= 0)
     }
 
->>>>>>> b0f8e7c0
     // ===== Metric: getTimestampToVersionResolutionDurationNs =====
     if (expectations.expectNonEmptyTimestampToVersionResolutionDuration) {
       assert(metrics.getTimestampToVersionResolutionDurationNs.isPresent)
       assert(metrics.getTimestampToVersionResolutionDurationNs.get > 0)
-<<<<<<< HEAD
-      assert(metrics.getTimestampToVersionResolutionDurationNs.get <
-        duration)
-=======
       assert(metrics.getTimestampToVersionResolutionDurationNs.get < duration)
       assert(metrics.getTimestampToVersionResolutionDurationNs.get <=
         metrics.getLoadSnapshotTotalDurationNs)
->>>>>>> b0f8e7c0
     } else {
       assert(!metrics.getTimestampToVersionResolutionDurationNs.isPresent)
     }
@@ -155,10 +145,7 @@
     if (expectations.expectNonZeroLoadProtocolAndMetadataDuration) {
       assert(metrics.getLoadInitialDeltaActionsDurationNs > 0)
       assert(metrics.getLoadInitialDeltaActionsDurationNs < duration)
-<<<<<<< HEAD
-=======
       assert(metrics.getLoadInitialDeltaActionsDurationNs <= metrics.getLoadSnapshotTotalDurationNs)
->>>>>>> b0f8e7c0
     } else {
       assert(metrics.getLoadInitialDeltaActionsDurationNs == 0)
     }
@@ -167,10 +154,7 @@
     if (expectations.expectNonZeroBuildLogSegmentDuration) {
       assert(metrics.getTimeToBuildLogSegmentForVersionNs > 0)
       assert(metrics.getTimeToBuildLogSegmentForVersionNs < duration)
-<<<<<<< HEAD
-=======
       assert(metrics.getTimeToBuildLogSegmentForVersionNs <= metrics.getLoadSnapshotTotalDurationNs)
->>>>>>> b0f8e7c0
     } else {
       assert(metrics.getTimeToBuildLogSegmentForVersionNs == 0)
     }
@@ -179,7 +163,7 @@
     if (expectations.expectNonZeroDurationToGetCrcInfo) {
       assert(metrics.getDurationToGetCrcInfoNs > 0)
       assert(metrics.getDurationToGetCrcInfoNs < duration)
-<<<<<<< HEAD
+      assert(metrics.getDurationToGetCrcInfoNs <= metrics.getLoadSnapshotTotalDurationNs)
     } else {
       assert(metrics.getDurationToGetCrcInfoNs == 0)
     }
@@ -189,11 +173,6 @@
       assert(metrics.loadLogSegmentCloudListCallCount() > 0)
     } else {
       assert(metrics.loadLogSegmentCloudListCallCount() == 0)
-=======
-      assert(metrics.getDurationToGetCrcInfoNs <= metrics.getLoadSnapshotTotalDurationNs)
-    } else {
-      assert(metrics.getDurationToGetCrcInfoNs == 0)
->>>>>>> b0f8e7c0
     }
   }
 
